#####################################################################################################
# PARETO was produced under the DOE Produced Water Application for Beneficial Reuse Environmental
# Impact and Treatment Optimization (PARETO), and is copyright (c) 2021-2024 by the software owners:
# The Regents of the University of California, through Lawrence Berkeley National Laboratory, et al.
# All rights reserved.
#
# NOTICE. This Software was developed under funding from the U.S. Department of Energy and the U.S.
# Government consequently retains certain rights. As such, the U.S. Government has been granted for
# itself and others acting on its behalf a paid-up, nonexclusive, irrevocable, worldwide license in
# the Software to reproduce, distribute copies to the public, prepare derivative works, and perform
# publicly and display publicly, and to permit others to do so.
#####################################################################################################

##################################################
# PYTHON IMPORTS
import json
import pandas as pd
from datetime import datetime, timedelta
from pyomo.opt import TerminationCondition
import pyomo.environ
from pyomo.environ import value
from pyomo.opt import SolverFactory
import BuildModel
from Utilities import CreateEmptyOutputJSON
from os import getcwd
from os.path import join


##################################################
# RUN OPTIMIZATION ALGORITHM
def run_optimization_models(
    data_dir=getcwd(),
    output_dir=join(getcwd(), "match-detail"),
    file_names={
        "requests": "_requests.json",
        "distance": "_distance.json",
        "matches": "_matches.json",
        "profits": "_profits.json",
    },
    Update_distance_matrix=True,
    filter_by_date=None,
):

    # Set up file path names
    request_dir = join(data_dir, file_names["requests"])
    distance_dir = join(output_dir, file_names["distance"])
    matches_dir = join(output_dir, file_names["matches"])
    profits_dir = join(output_dir, file_names["profits"])

    # Build model
    (
        df_producer,
        df_consumer,
        df_restrictions,
        df_distance,
        df_time,
    ) = BuildModel.get_data(
        request_dir,
        distance_dir,
        Update_distance_matrix,
        filter_by_date=filter_by_date,
    )

    # Add some output and formatting
    spacer = "#" * 50

    # Run first optimization model
    output_s = f"""
    {spacer}
    # Starting Optimization Run: Clearing Formulation
    {spacer}
    """
    print(output_s)

    water_sharing = BuildModel.create_model(
        df_restrictions,
        df_producer,
        df_consumer,
        df_distance,
        df_time,
        default={},
    )
    # solver = SolverFactory('scip', solver_io='nl')
    # solver = SolverFactory("gurobi")
    solver = SolverFactory("glpk")
    results = solver.solve(water_sharing, tee=True)
    # Check if market is dry; if so, return an empty match file
    if water_sharing.objective() <= 0: # solvers sometimes return -0.
        print("No matches!")
        CreateEmptyOutputJSON(matches_dir)
        return None
    # else:
    results.write(format="json")

    # Output result
    if results.solver.termination_condition == TerminationCondition.optimal:
        print("results are optimal")
        water_sharing = BuildModel.PostSolve(water_sharing)
        BuildModel.jsonize_outputs(water_sharing, matches_dir)
<<<<<<< HEAD
        BuildModel.OutputMatchesToUsers(matches_dir, join(output_dir,"match-detail"))
=======
        BuildModel.OutputMatchesToUsers(matches_dir, output_dir)
>>>>>>> d51f3dab
        BuildModel.jsonize_profits(water_sharing, profits_dir)
        # BuildModel.DataViews(water_sharing, data_dir)
        # BuildModel.PostSolveViews(water_sharing, data_dir)
        return None
    else:
        print("results are invalid")
        return None<|MERGE_RESOLUTION|>--- conflicted
+++ resolved
@@ -97,11 +97,7 @@
         print("results are optimal")
         water_sharing = BuildModel.PostSolve(water_sharing)
         BuildModel.jsonize_outputs(water_sharing, matches_dir)
-<<<<<<< HEAD
-        BuildModel.OutputMatchesToUsers(matches_dir, join(output_dir,"match-detail"))
-=======
         BuildModel.OutputMatchesToUsers(matches_dir, output_dir)
->>>>>>> d51f3dab
         BuildModel.jsonize_profits(water_sharing, profits_dir)
         # BuildModel.DataViews(water_sharing, data_dir)
         # BuildModel.PostSolveViews(water_sharing, data_dir)
